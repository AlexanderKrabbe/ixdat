--- conflicted
+++ resolved
@@ -22,10 +22,7 @@
 
 def thing_is_close(thing_one, thing_two):
     """Return whether two things are (nearly) equal, looking recursively if necessary"""
-<<<<<<< HEAD
-=======
-
->>>>>>> 17859e85
+    
     if type(thing_one) is not type(thing_two):
         return False
 
