import re

import numpy as np
import pandas as pd

from .ec_ms_pkl import measurement_from_ec_ms_dataset
from .reading_tools import timestamp_string_to_tstamp, FLOAT_MATCH
from ..data_series import DataSeries, TimeSeries, ValueSeries, Field
from ..techniques import ECMSMeasurement, MSMeasurement, ECMeasurement, Measurement
from ..techniques.ms import MSSpectrum

ZILIEN_TIMESTAMP_FORM = "%Y-%m-%d %H_%M_%S"  # like 2021-03-15 18_50_10

ZILIEN_LEGACY_ALIASES = {
    # TODO: These should change to what Zilien calls them. Right now the alias's
    #   reflect the way the lagacy EC_MS code renames essential series
    "t": ["time/s"],
    "raw_potential": ["Ewe/V", "<Ewe>/V"],
    "raw_current": ["I/mA", "<I>/mA"],
    "cycle": ["cycle number"],
}


class ZilienTSVReader:
    """Class for reading files saved by Spectro Inlets' Zilien software"""

    def read(self, path_to_file, cls=None, name=None, **kwargs):
        """Read a zilien file

        TODO: This is a hack using EC_MS to read the .tsv. Will be replaced.
        """

        from EC_MS import Zilien_Dataset

        if cls is Measurement:
            cls = ECMSMeasurement

        if "technique" not in kwargs:
            if issubclass(cls, ECMSMeasurement):
                kwargs["technique"] = "EC-MS"
            elif issubclass(cls, ECMeasurement):
                kwargs["technique"] = "EC"
            elif issubclass(cls, MSMeasurement):
                kwargs["technique"] = "MS"

        ec_ms_dataset = Zilien_Dataset(path_to_file)

        return measurement_from_ec_ms_dataset(
            ec_ms_dataset.data,
            cls=cls,
            name=name,
            reader=self,
<<<<<<< HEAD
            technique=technique,
            aliases=ZILIEN_LEGACY_ALIASES,
=======
>>>>>>> 2db8d8fd
            **kwargs,
        )


class ZilienTMPReader:
    """A class for stitching the files in a Zilien tmp directory to an ECMSMeasurement

    This is necessary because Zilien often crashes, leaving only the tmp directory.
    This is less advanced but more readable than the Spectro Inlets stitching solution.
    """

    def __init__(self, path_to_tmp_dir=None):
        self.path_to_tmp_dir = Path(path_to_tmp_dir) if path_to_tmp_dir else None

    def read(self, path_to_tmp_dir, cls=None, **kwargs):
        """Make a measurement from all the single-value .tsv files in a Zilien tmp dir

        Args:
            path_to_tmp_dir (Path or str): the path to the tmp dir
            cls (Measurement class): Defaults to ECMSMeasurement
        """
        if path_to_tmp_dir:
            self.path_to_tmp_dir = Path(path_to_tmp_dir)
        cls = cls or ECMSMeasurement
        name = self.path_to_tmp_dir.parent.name
        timestamp_string = name[:19]  # the zilien timestamp is the first 19 chars
        tstamp = timestamp_string_to_tstamp(
            timestamp_string, form=ZILIEN_TIMESTAMP_FORM
        )
        series_list = []
        for tmp_file in self.path_to_tmp_dir.iterdir():
            series_list += series_list_from_tmp(tmp_file)
        obj_as_dict = {
            "name": name,
            "tstamp": tstamp,
            "series_list": series_list,
            "technique": "EC-MS",
            "reader": self,
        }
        obj_as_dict.update(kwargs)
        return cls.from_dict(obj_as_dict)


def series_list_from_tmp(path_to_file):
    """Return [ValueSeries, TimeSeries] with the data in a zilien tmp .tsv file"""
    file_name = Path(path_to_file).name
    timestamp_string = file_name[:19]  # the zilien timestamp form is 19 chars long
    tstamp = timestamp_string_to_tstamp(timestamp_string, form=ZILIEN_TIMESTAMP_FORM)
    column_match = re.search(r"\.([^\.]+)\.data", file_name)
    if not column_match:
        print(f"could not find column name in {path_to_file}")
        return []
    v_name = column_match.group(1)
    mass_match = re.search("M[0-9]+", v_name)
    if mass_match:
        v_name = mass_match.group()
        unit = "A"
    else:
        unit = None
    t_name = v_name + "-x"
    df = pd.read_csv(path_to_file, delimiter="\t", names=[t_name, v_name], header=0)
    t_data, v_data = df[t_name].to_numpy(), df[v_name].to_numpy()
    tseries = TimeSeries(name=t_name, unit_name="s", data=t_data, tstamp=tstamp)
    vseries = ValueSeries(name=v_name, unit_name=unit, data=v_data, tseries=tseries)
    return [tseries, vseries]


class ZilienSpectrumReader:
    """A reader for individual Zilien spectra
    TODO: A Zilien reader which loads all spectra at once in a SpectrumSeries object
    """

    def __init__(self, path_to_spectrum=None):
        self.path_to_spectrum = Path(path_to_spectrum) if path_to_spectrum else None

    def read(self, path_to_spectrum, cls=None, **kwargs):
        """Make a measurement from all the single-value .tsv files in a Zilien tmp dir
        FIXME: This reader was written hastily and could be designed better.

        Args:
            path_to_tmp_dir (Path or str): the path to the tmp dir
            cls (Spectrum class): Defaults to MSSpectrum
            kwargs: Key-word arguments are passed on ultimately to cls.__init__
        """
        if path_to_spectrum:
            self.path_to_spectrum = Path(path_to_spectrum)
        cls = cls or MSSpectrum
        df = pd.read_csv(
            path_to_spectrum,
            header=9,
            delimiter="\t",
        )
        x_name = "Mass  [AMU]"
        y_name = "Current [A]"
        x = df[x_name].to_numpy()
        y = df[y_name].to_numpy()
        with open(self.path_to_spectrum, "r") as f:
            for i in range(10):
                line = f.readline()
                if "Mass scan started at [s]" in line:
                    tstamp_match = re.search(FLOAT_MATCH, line)
                    tstamp = float(tstamp_match.group())
        xseries = DataSeries(data=x, name=x_name, unit_name="m/z")
        tseries = TimeSeries(
            data=np.array([0]), name="spectrum time / [s]", unit_name="s", tstamp=tstamp
        )
        field = Field(
            data=np.array([y]),
            name=y_name,
            unit_name="A",
            axes_series=[xseries, tseries],
        )
        obj_as_dict = {
            "name": path_to_spectrum.name,
            "technique": "MS",
            "field": field,
            "reader": self,
        }
        obj_as_dict.update(kwargs)
        return cls.from_dict(obj_as_dict)


if __name__ == "__main__":
    """Module demo here.

    To run this module in PyCharm, open Run Configuration and set
        Module name = ixdat.readers.zilien,
    and *not*
        Script path = ...
    """

    from pathlib import Path
    from ixdat.measurements import Measurement

    path_to_test_file = Path.home() / (
        "Dropbox/ixdat_resources/test_data/"
        # "zilien_with_spectra/2021-02-01 14_50_40.tsv"
        "zilien_with_ec/2021-02-01 17_44_12.tsv"
    )

    ecms_measurement = Measurement.read(
        reader="zilien",
        path_to_file=path_to_test_file,
    )

    ecms_measurement.plot_measurement()<|MERGE_RESOLUTION|>--- conflicted
+++ resolved
@@ -1,13 +1,11 @@
 import re
-
+import pandas as pd
 import numpy as np
-import pandas as pd
-
-from .ec_ms_pkl import measurement_from_ec_ms_dataset
-from .reading_tools import timestamp_string_to_tstamp, FLOAT_MATCH
 from ..data_series import DataSeries, TimeSeries, ValueSeries, Field
 from ..techniques import ECMSMeasurement, MSMeasurement, ECMeasurement, Measurement
 from ..techniques.ms import MSSpectrum
+from .reading_tools import timestamp_string_to_tstamp, FLOAT_MATCH
+from .ec_ms_pkl import measurement_from_ec_ms_dataset
 
 ZILIEN_TIMESTAMP_FORM = "%Y-%m-%d %H_%M_%S"  # like 2021-03-15 18_50_10
 
@@ -50,11 +48,7 @@
             cls=cls,
             name=name,
             reader=self,
-<<<<<<< HEAD
-            technique=technique,
             aliases=ZILIEN_LEGACY_ALIASES,
-=======
->>>>>>> 2db8d8fd
             **kwargs,
         )
 
