"""Import techniques and build the technique_classes dictionary for direct import

Constants:
    TECHNIQUE_CLASSES (dict): Dictionary of {technique_name: technique_class} where
        technique_name is the name of the technique (like "EC") and technique_class
        is the technique class (inheriting from Measurement) which implements the
        technique-specific functionality.
"""

from .ec import ECMeasurement, ECCalibration
from .cv import CyclicVoltammogram, CyclicVoltammagram  # The latter is deprecated.
from .ms import MSMeasurement, MSCalibration, MSSpectrum, MSSpectroMeasurement
from .ec_ms import ECMSMeasurement, ECMSCalibration, ECMSSpectroMeasurement
from .spectroelectrochemistry import (
    SpectroECMeasurement,
    ECXASMeasurement,
    ECOpticalMeasurement,
)
<<<<<<< HEAD
from .xrf import TRXRFMeasurement, ECTRXRFMeasurement
from .reactor import ReactorMeasurement, SpectroReactorMeasurement, ReactorCalibration
=======
>>>>>>> b7391afd

from .reactor import ReactorMeasurement, ReactorSpectroMeasurement, ReactorCalibration
from .ftir import FTIRSpectrum, ECFTIRMeasurement
from ..spectra import Spectrum
from ..measurements import Measurement


TECHNIQUE_CLASSES = {
    "simple": Measurement,
    "EC": ECMeasurement,
    "CV": CyclicVoltammogram,
    "MS": MSMeasurement,
    "EC-MS": ECMSMeasurement,
    "XRD": Spectrum,
    "XPS": Spectrum,
    "XAS": Spectrum,
    "MS_spectra": MSSpectrum,
    "SEC": SpectroECMeasurement,
    "EC-Optical": ECOpticalMeasurement,
    "EC-XAS": ECXASMeasurement,
    "MS-MS_spectra": MSSpectroMeasurement,
    "reactor": ReactorMeasurement,
    "reactor-MS_spectra": ReactorSpectroMeasurement,
    "S-EC": SpectroECMeasurement,
<<<<<<< HEAD
    "TRXRF": TRXRFMeasurement,
    "EC-TRXRF": ECTRXRFMeasurement,
=======
    "EC-MS-MS_spectra": ECMSSpectroMeasurement,
    "FTIR": FTIRSpectrum,
    "EC-FTIR": ECFTIRMeasurement,
>>>>>>> b7391afd
}

CALIBRATION_CLASSES = {
    "EC": ECCalibration,
    "CV": ECCalibration,
    "MS": MSCalibration,
    "EC-MS": ECMSCalibration,
    "reactor": ReactorCalibration,
}<|MERGE_RESOLUTION|>--- conflicted
+++ resolved
@@ -16,12 +16,7 @@
     ECXASMeasurement,
     ECOpticalMeasurement,
 )
-<<<<<<< HEAD
 from .xrf import TRXRFMeasurement, ECTRXRFMeasurement
-from .reactor import ReactorMeasurement, SpectroReactorMeasurement, ReactorCalibration
-=======
->>>>>>> b7391afd
-
 from .reactor import ReactorMeasurement, ReactorSpectroMeasurement, ReactorCalibration
 from .ftir import FTIRSpectrum, ECFTIRMeasurement
 from ..spectra import Spectrum
@@ -45,14 +40,11 @@
     "reactor": ReactorMeasurement,
     "reactor-MS_spectra": ReactorSpectroMeasurement,
     "S-EC": SpectroECMeasurement,
-<<<<<<< HEAD
     "TRXRF": TRXRFMeasurement,
     "EC-TRXRF": ECTRXRFMeasurement,
-=======
     "EC-MS-MS_spectra": ECMSSpectroMeasurement,
     "FTIR": FTIRSpectrum,
     "EC-FTIR": ECFTIRMeasurement,
->>>>>>> b7391afd
 }
 
 CALIBRATION_CLASSES = {
