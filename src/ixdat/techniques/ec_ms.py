--- conflicted
+++ resolved
@@ -11,16 +11,10 @@
 from .ms import MSMeasurement, MSSpectroMeasurement, MSCalResult, MSCalibration
 from .ms import _with_siq_quantifier  # FIXME: see #164
 from .cv import CyclicVoltammogram
-<<<<<<< HEAD
 from .deconvolution import ECMSImpulseResponse
 from ..exceptions import QuantificationError, TechniqueError
-from ..exporters.ecms_exporter import ECMSExporter
-from ..plotters.ecms_plotter import ECMSPlotter
-=======
-from ..exceptions import QuantificationError
 from ..exporters import ECMSExporter
 from ..plotters import ECMSPlotter
->>>>>>> 17859e85
 from ..plotters.ms_plotter import STANDARD_COLORS
 from ..config import plugins
 
