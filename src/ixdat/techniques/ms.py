--- conflicted
+++ resolved
@@ -71,10 +71,6 @@
         item,
         tspan=None,
         tspan_bg=None,
-<<<<<<< HEAD
-=======
-        removebackground=False,
->>>>>>> 2db8d8fd
         include_endpoints=False,
         removebackground=False,
     ):
@@ -94,18 +90,8 @@
             item, tspan=tspan, include_endpoints=include_endpoints
         )
 
-<<<<<<< HEAD
         if tspan_bg:
             _, bg = self.grab(item, tspan=tspan_bg)
-=======
-        if tspan_bg is None:
-            if removebackground and signal_name in self.signal_bgs:
-                return time, value - self.signal_bgs[signal_name]
-            return time, value
-
-        else:
-            _, bg = self.grab(signal_name, tspan=tspan_bg)
->>>>>>> 2db8d8fd
             return time, value - np.average(bg)
         elif removebackground:
             if item in self.signal_bgs:
@@ -115,7 +101,6 @@
                 return time, value - np.average(bg)
         return time, value
 
-<<<<<<< HEAD
     def grab_for_t(self, item, t, tspan_bg=None, removebackground=False):
         """Return a numpy array with the value of item interpolated to time t
 
@@ -132,25 +117,6 @@
         t_0, v_0 = self.grab(item, tspan_bg=tspan_bg, removebackground=removebackground)
         v = np.interp(t, t_0, v_0)
         return v
-=======
-    def grab_cal_signal(self, signal_name, tspan=None, tspan_bg=None):
-        """Returns a calibrated signal for a given signal name. Only works if
-        calibration dict is not None.
-
-        Args:
-            signal_name (str): Name of the signal.
-            tspan (list): Timespan for which the signal is returned.
-            tspan_bg (list): Timespan that corresponds to the background signal.
-                If not given, no background is subtracted.
-        """
-        # TODO: Not final implementation.
-        # FIXME: Depreciated! Use grab_flux instead!
-        if self.calibration is None:
-            print("No calibration dict found.")
-            return
-
-        time, value = self.grab_signal(signal_name, tspan=tspan, tspan_bg=tspan_bg)
->>>>>>> 2db8d8fd
 
     def grab_signal(self, *args, **kwargs):
         """Alias for grab()"""
