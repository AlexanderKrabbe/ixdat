"""Module for representation and analysis of MS measurements"""

import re
import numpy as np
import json  # FIXME: This is for MSCalibration.export, but shouldn't have to be here.

from ..measurements import Measurement, Calibration
from ..spectra import Spectrum
from ..plotters.ms_plotter import MSPlotter, STANDARD_COLORS
from ..exceptions import QuantificationError
from ..constants import (
    AVOGADROS_CONSTANT,
    BOLTZMAN_CONSTANT,
    STANDARD_TEMPERATURE,
    STANDARD_PRESSURE,
    DYNAMIC_VISCOSITIES,
    MOLECULAR_DIAMETERS,
    MOLAR_MASSES,
)
from ..data_series import ValueSeries
from ..db import Saveable


class MSMeasurement(Measurement):
    """Class implementing raw MS functionality"""

    extra_column_attrs = {"ms_measurement": ("tspan_bg",)}
    default_plotter = MSPlotter

    def __init__(self, name, **kwargs):
        tspan_bg = kwargs.pop("tspan_bg", None)
        super().__init__(name, **kwargs)
        self.tspan_bg = tspan_bg

    @property
    def ms_calibration(self):
        ms_cal_list = []
        tspan_bg = None
        signal_bgs = {}
        for cal in self.calibration_list:
            ms_cal_list = ms_cal_list + getattr(cal, "ms_cal_list", [])
            for mass, bg in getattr(cal, "signal_bgs", {}).items():
                if mass not in signal_bgs:
                    signal_bgs[mass] = bg
            tspan_bg = tspan_bg or getattr(cal, "tspan_bg", None)
        return MSCalibration(ms_cal_results=ms_cal_list, signal_bgs=signal_bgs)

    @property
    def signal_bgs(self):
        return self.ms_calibration.signal_bgs

    def set_bg(self, tspan_bg=None, mass_list=None):
        """Set background values for mass_list to the average signal during tspan_bg."""
        mass_list = mass_list or self.mass_list
        tspan_bg = tspan_bg or self.tspan_bg
        signal_bgs = {}
        for mass in mass_list:
            t, v = self.grab(mass, tspan_bg)
            signal_bgs[mass] = np.mean(v)
        self.add_calibration(MSCalibration(signal_bgs=signal_bgs))

    def reset_bg(self, mass_list=None):
        """Reset background values for the masses in mass_list"""
        mass_list = mass_list or self.mass_list
        for mass in mass_list:
            if mass in self.signal_bgs:
                del self.signal_bgs[mass]

    def grab(
        self,
        item,
        tspan=None,
        tspan_bg=None,
        include_endpoints=False,
        remove_background=False,
    ):
        """Returns t, S where S is raw signal in [A] for a given signal name (ie mass)

        Args:
            item (str): Name of the signal.
            tspan (list): Timespan for which the signal is returned.
            tspan_bg (list): Timespan that corresponds to the background signal.
                If not given, no background is subtracted.
            remove_background (bool): Whether to remove a pre-set background if
                available. This is special to MSMeasurement.
                Defaults to False, but in grab_flux it defaults to True.
            include_endpoints (bool): Whether to ensure tspan[0] and tspan[-1] are in t
        """
        time, value = super().grab(
            item, tspan=tspan, include_endpoints=include_endpoints
        )

        if tspan_bg:
            _, bg = self.grab(item, tspan=tspan_bg)
            return time, value - np.average(bg)
        elif remove_background:
            if item in self.signal_bgs:
                return time, value - self.signal_bgs[item]
            elif self.tspan_bg:
                _, bg = self.grab(item, tspan=self.tspan_bg)
                return time, value - np.average(bg)
        return time, value

    def grab_for_t(self, item, t, tspan_bg=None, remove_background=False):
        """Return a numpy array with the value of item interpolated to time t

        Args:
            item (str): The name of the value to grab
            t (np array): The time vector to grab the value for
            tspan_bg (iterable): Optional. A timespan defining when `item` is at its
                baseline level. The average value of `item` in this interval will be
                subtracted from what is returned.
            remove_background (bool): Whether to remove a pre-set background if available.
                This is special to MSMeasurement.
                Defaults to False, but in grab_flux it defaults to True.
        """
        t_0, v_0 = self.grab(
            item, tspan_bg=tspan_bg, remove_background=remove_background
        )
        v = np.interp(t, t_0, v_0)
        return v

    def grab_signal(self, *args, **kwargs):
        """Alias for grab()"""
        return self.grab(*args, **kwargs)

    def grab_flux(
        self,
        mol,
        tspan=None,
        tspan_bg=None,
        remove_background=True,
        include_endpoints=False,
    ):
        """Return the flux of mol (calibrated signal) in [mol/s]

        Note:
        `grab_flux(mol, ...)` is identical to `grab(f"n_dot_{mol}", ...)` with
        removebackround=True by default. An MSCalibration does the maths.

        Args:
            mol (str or MSCalResult): Name of the molecule or a ms_calibration thereof
            tspan (list): Timespan for which the signal is returned.
            tspan_bg (list): Timespan that corresponds to the background signal.
                If not given, no background is subtracted.
            remove_background (bool): Whether to remove a pre-set background if available
                Defaults to True.
        """
        return self.grab(
            # grab() invokes __getitem__, which invokes the `Calibration`. Specifically,
            # `MSCalibration.calibrate_series()` interprets item names starting with
            # "n_" as molecule fluxes, and checks itself for a sensitivity factor.
            f"n_dot_{mol}",
            tspan=tspan,
            tspan_bg=tspan_bg,
            remove_background=remove_background,
            include_endpoints=include_endpoints,
        )

    def grab_flux_for_t(
        self,
        mol,
        t,
        tspan_bg=None,
        remove_background=False,
        include_endpoints=False,
    ):
        """Return the flux of mol (calibrated signal) in [mol/s] for a given time vec

        Args:
            mol (str): Name of the molecule.
            t (np.array): The time vector along which to give the flux
            tspan_bg (tspan): Timespan that corresponds to the background signal.
                If not given, no background is subtracted.
            remove_background (bool): Whether to remove a pre-set background if available
        """
        t_0, y_0 = self.grab_flux(
            mol,
            tspan_bg=tspan_bg,
            remove_background=remove_background,
            include_endpoints=include_endpoints,
        )
        y = np.interp(t, t_0, y_0)
        return y

    def get_flux_series(self, mol):
        """Return a ValueSeries with the calibrated flux of mol"""
        return self[f"n_dot_{mol}"]

    def integrate_signal(self, mass, tspan, tspan_bg, ax=None):
        """Integrate a ms signal with background subtraction and evt. plotting

        TODO: Should this, like grab_signal does now, have the option of using a
            background saved in the object rather than calculating a new one?

        Args:
            mass (str): The mass for which to integrate the signal
            tspan (tspan): The timespan over which to integrate
            tspan_bg (tspan): Timespan at which the signal is at its background value
            ax (Axis): axis to plot on. Defaults to None
        """
        t, S = self.grab_signal(mass, tspan=tspan, include_endpoints=True)
        if tspan_bg:
            t_bg, S_bg_0 = self.grab_signal(mass, tspan=tspan_bg, include_endpoints=True)
            S_bg = np.mean(S_bg_0) * np.ones(t.shape)
        else:
            S_bg = np.zeros(t.shape)
        if ax:
            if ax == "new":
                fig, ax = self.plotter.new_ax()
            ax.fill_between(t, S_bg, S, color=STANDARD_COLORS[mass], alpha=0.2)
        return np.trapz(S - S_bg, t)

    @property
    def mass_list(self):
        """List of the masses for which ValueSeries are contained in the measurement"""
        return [self.as_mass(col) for col in self.series_names if self.is_mass(col)]

    def is_mass(self, item):
        if re.search("^M[0-9]+$", item):
            return True
        if item in self.reverse_aliases and self.is_mass(self.reverse_aliases[item][0]):
            return True
        return False

    def as_mass(self, item):
        if re.search("^M[0-9]+$", item):
            return item
        new_item = self.reverse_aliases[item][0]
        if self.is_mass(new_item):
            return self.as_mass(new_item)
        raise TypeError(f"{self} does not recognize '{item}' as a mass.")


class MSCalResult(Saveable):
    """A class for a mass spec ms_calibration result.

    FIXME: I think that something inheriting directly from Saveable does not belong in
        a technique module.
    """

    table_name = "ms_cal_results"
    column_attrs = {"name", "mol", "mass", "cal_type", "F"}

    def __init__(
        self,
        name=None,
        mol=None,
        mass=None,
        cal_type=None,
        F=None,
    ):
        super().__init__()
        self.name = name or f"{mol} at {mass}"
        self.mol = mol
        self.mass = mass
        self.cal_type = cal_type
        self.F = F

    def __repr__(self):
        return (
            f"{self.__class__.__name__}(name={self.name}, mol={self.mol}, "
            f"mass={self.mass}, F={self.F})"
        )

    @property
    def color(self):
        return STANDARD_COLORS[self.mass]


class MSCalibration(Calibration):
    """Class for mass spec calibrations. TODO: replace with powerful external package"""

    extra_linkers = {"ms_calibration_results": ("ms_cal_results", "ms_cal_result_ids")}
    # FIXME: signal_bgs are not saved at present. Should they be a separate table
    #   of Saveable objects like ms_cal_results or should they be a single json value?
    child_attrs = [
        "ms_cal_results",
    ]

    def __init__(
        self,
        name=None,
        date=None,
        tstamp=None,  # FIXME: No need to have both a date and a tstamp?
        setup=None,
        ms_cal_results=None,
        signal_bgs=None,
        technique="MS",
        measurement=None,
    ):
        """
        Args:
            name (str): Name of the ms_calibration
            date (str): Date of the ms_calibration
            setup (str): Name of the setup where the ms_calibration is made
            ms_cal_results (list of MSCalResult): The mass spec calibrations
            measurement (MSMeasurement): The measurement
        """
        super().__init__(
            name=name or f"EC-MS ms_calibration for {setup} on {date}",
            technique=technique,
            tstamp=tstamp,
            measurement=measurement,
        )
        self.date = date
        self.setup = setup
        self.ms_cal_results = ms_cal_results or []
        self.signal_bgs = signal_bgs or {}

    @property
    def ms_cal_result_ids(self):
        return [cal.id for cal in self.ms_cal_results]

    @property
    def mol_list(self):
        return list({cal.mol for cal in self.ms_cal_results})

    @property
    def mass_list(self):
        return list({cal.mass for cal in self.ms_cal_results})

    @property
    def name_list(self):
        return list({cal.name for cal in self.ms_cal_results})

    def __contains__(self, mol):
        return mol in self.mol_list or mol in self.name_list

    def __iter__(self):
        yield from self.ms_cal_results

    def calibrate_series(self, key, measurement=None):
        """Return a calibrated series for `key` if possible.

        If key starts with "n_", it is interpreted as a molecule flux. This method then
        searches the calibration for a sensitivity factor for that molecule uses it to
        divide the relevant mass signal from the measurement. Example acceptable keys:
        "n_H2", "n_dot_H2".
        If the key does not start with "n_", or the calibration can't find a relevant
        sensitivity factor and mass signal, this method returns None.
        """
        measurement = measurement or self.measurement
        if key.startswith("n_"):  # it's a flux!
            mol = key.split("_")[-1]
            try:
                mass, F = self.get_mass_and_F(mol)
            except QuantificationError:
                # Calibrations just return None when they can't get what's requested.
                return
            signal_series = measurement[mass]
            y = signal_series.data
            if mass in measurement.signal_bgs:
                # FIXME: How to make this optional to user of MSMeasuremt.grab()?
                y = y - measurement.signal_bgs[mass]
            n_dot = y / F
            return ValueSeries(
                name=f"n_dot_{mol}",
                unit_name="mol/s",
                data=n_dot,
                tseries=signal_series.tseries,
            )

    def get_mass_and_F(self, mol):
        """Return the mass and sensitivity factor to use for simple quant. of mol"""
        cal_list_for_mol = [cal for cal in self if cal.mol == mol or cal.name == mol]
        Fs = [cal.F for cal in cal_list_for_mol]
        if not Fs:
            raise QuantificationError(f"{self} has no sensitivity factor for {mol}")
        index = np.argmax(np.array(Fs))

        the_good_cal = cal_list_for_mol[index]
        return the_good_cal.mass, the_good_cal.F

    def get_F(self, mol, mass):
        """Return the sensitivity factor for mol at mass"""
        cal_list_for_mol_at_mass = [
            cal
            for cal in self
            if (cal.mol == mol or cal.name == mol) and cal.mass == mass
        ]
        F_list = [cal.F for cal in cal_list_for_mol_at_mass]
        if not F_list:
            raise QuantificationError(
                f"{self} has no sensitivity factor for {mol} at {mass}"
            )
        return np.mean(np.array(F_list))

    def scaled_to(self, ms_cal_result):
        """Return a new ms_calibration w scaled sensitivity factors to match one given"""
        F_0 = self.get_F(ms_cal_result.mol, ms_cal_result.mass)
        scale_factor = ms_cal_result.F / F_0
        calibration_as_dict = self.as_dict()
        new_cal_list = []
        for cal in self.ms_cal_results:
            cal = MSCalResult(
                name=cal.name,
                mass=cal.mass,
                mol=cal.mol,
                F=cal.F * scale_factor,
                cal_type=cal.cal_type + " scaled",
            )
            new_cal_list.append(cal)
        calibration_as_dict["ms_cal_results"] = new_cal_list
        del calibration_as_dict["ms_cal_result_ids"]
        # ^ FIXME: ms_cal_result_ids via MemoryBackend
        calibration_as_dict["name"] = calibration_as_dict["name"] + " scaled"
        return self.__class__.from_dict(calibration_as_dict)

    @classmethod
    def read(cls, path_to_file):
        """Read an MSCalibration from a json-formatted text file"""
        with open(path_to_file) as f:
            obj_as_dict = json.load(f)
        # put the MSCalResults (exported as dicts) into objects:
        obj_as_dict["ms_cal_results"] = [
            MSCalResult.from_dict(ms_cal_as_dict)
            for ms_cal_as_dict in obj_as_dict["ms_cal_results"]
        ]
        return cls.from_dict(obj_as_dict)

    def export(self, path_to_file=None):
        """Export an ECMSCalibration as a json-formatted text file"""
        path_to_file = path_to_file or (self.name + ".ix")
        self_as_dict = self.as_dict()
        # replace the ms_cal_result ids with the dictionaries of the results themselves:
        del self_as_dict["ms_cal_result_ids"]
        self_as_dict["ms_cal_results"] = [cal.as_dict() for cal in self.ms_cal_results]
        with open(path_to_file, "w") as f:
            json.dump(self_as_dict, f, indent=4)


class MSInlet:
    """A class for describing the inlet to the mass spec

    Every MSInlet describes the rate and composition of the gas entering a mass
    spectrometer. The default is a Spectro Inlets EC-MS chip.
    TODO: Replace with powerful external package.
    """

    def __init__(
        self,
        *,
        l_cap=1e-3,
        w_cap=6e-6,
        h_cap=6e-6,
        gas="He",
        T=STANDARD_TEMPERATURE,
        p=STANDARD_PRESSURE,
        verbose=True,
    ):
        """Create an MSInlet object given its properties.

        Args:
            l_cap (float): capillary length [m]. Defaults to design parameter.
            w_cap (float): capillary width [m]. Defaults to design parameter.
            h_cap (float): capillary height [m]. Defaults to design parameter.
            p (float): system pressure in [Pa] (if to change from that in medium)
            T (float): system temperature in [K] (if to change from that in medium)
            gas (str): the gas at the start of the inlet.
            verbose (bool): whether to print stuff to the terminal
        """
        self.verbose = verbose
        self.l_cap = l_cap
        self.l_cap_eff = {}
        self.w_cap = w_cap
        self.h_cap = h_cap
        self.p = p
        self.T = T
        self.gas = gas  # TODO: Gas mixture class. This must be a pure gas now.

<<<<<<< HEAD
    def calc_n_dot_0(self, gas=None, w_cap=None, h_cap=None, l_cap=None, T=None, p=None):
=======
    def calc_l_cap_eff(
        self, n_dot_measured, gas=None, w_cap=None, h_cap=None,  T=None, p=None):
        """Calculate gas specific effective length of the capillary in [m]
        and add {gas:value} to l_cap_eff (dict)

        Args:
            w_cap (float): Capillary width [m], defaults to self.w_cap
            h_cap (float): Capillary height [m], defaults to self.h_cap
            n_dot_measured (float): Measured flux of gas [mol/s]
            gas (dict or str): The gas in the chip, defaults to self.gas
            T (float): Temperature [K], if to be updated
            p (float): Pressure [Pa], if to be updated
        Returns:
            float: Gas specific effective length in [m]
        """

        n_dot_predicted = self.calc_n_dot_0(gas=gas, w_cap=w_cap, h_cap=h_cap, T=T, p=p)

        l_cap_gas_specific_eff = self.l_cap * n_dot_predicted / n_dot_measured
        self.l_cap_eff[gas] = l_cap_gas_specific_eff #add effective l_cap for specific gas

        return l_cap_gas_specific_eff

    def update_l_cap(self, gases=[]):
        """Update self.l_cap from average of values in dict l_cap_eff

        Args:
            gases (list): List of gases to average l_cap, default all
        Returns:
            float: Averaged effective capilllary length in [m]
        """
        if self.l_cap_eff and not gases:
            self.l_cap = np.mean(list(self.l_cap_eff.values()))
        elif self.l_cap_eff and gases:
            _l_cap = 0
            for gas in gases:
                _l_cap += self.l_cap_eff[gas]
            self.l_cap = _l_cap / len(gases)

        return self.l_cap

    def calc_n_dot_0(
        self, gas=None, w_cap=None, h_cap=None, l_cap=None, T=None, p=None):
>>>>>>> 06dc9d6b
        """Calculate the total molecular flux through the capillary in [s^-1]

        Uses Equation 4.10 of Trimarco, 2017. "Real-time detection of sub-monolayer
        desorption phenomena during electrochemical reactions: Instrument development
        and applications." PhD Thesis, Technical University of Denmark.

        Args:
            w_cap (float): Capillary width [m], defaults to self.w_cap
            h_cap (float): Capillary height [m], defaults to self.h_cap
            l_cap (float): Capillary length [m], defaults to self.l_cap
            gas (dict or str): The gas in the chip, defaults to self.gas
            T (float): Temperature [K], if to be updated
            p (float): Pressure [Pa], if to be updated
        Returns:
            float: The total molecular flux in [s^-1] through the capillary
        """

        if w_cap is None:
            w_cap = self.w_cap  # capillary width in [m]
        if h_cap is None:
            h_cap = self.h_cap  # capillary height in [m]
        if l_cap is None:
            l_cap = self.l_cap  # effective capillary length in [m]
        if T is None:
            T = self.T
        if p is None:
            p = self.p

        pi = np.pi
        eta = DYNAMIC_VISCOSITIES[gas]  # dynamic viscosity in [Pa*s]
        s = MOLECULAR_DIAMETERS[gas]  # molecule diameter in [m]
        m = MOLAR_MASSES[gas] * 1e-3 / AVOGADROS_CONSTANT  # molecule mass in [kg]

        d = ((w_cap * h_cap) / pi) ** 0.5 * 2
        # d = 4.4e-6  #used in Henriksen2009
        a = d / 2
        p_1 = p
        lambda_ = d  # defining the transitional pressure
        # ...from setting mean free path equal to capillary d
        p_t = BOLTZMAN_CONSTANT * T / (2**0.5 * pi * s**2 * lambda_)
        p_2 = 0
        p_m = (p_1 + p_t) / 2  # average pressure in the transitional flow region
        v_m = (8 * BOLTZMAN_CONSTANT * T / (pi * m)) ** 0.5
        # a reciprocal velocity used for short-hand:
        nu = (m / (BOLTZMAN_CONSTANT * T)) ** 0.5

        # ... and now, we're ready for the capillary equation.
        #   (need to turn of black and flake8 for tolerable format)
        # fmt: off
        #   Equation 4.10 of Daniel Trimarco's PhD Thesis:
        N_dot = (                                                               # noqa
            1 / (BOLTZMAN_CONSTANT * T) * 1 / l_cap * (                         # noqa
                (p_t - p_2) * a**3 * 2 * pi / 3 * v_m + (p_1 - p_t) * (         # noqa
                    a**4 * pi / (8 * eta) * p_m  + a**3 * 2 * pi / 3 * v_m * (  # noqa
                        (1 + 2 * a * nu * p_m / eta) / (                        # noqa
                        1 + 2.48 * a * nu * p_m / eta                           # noqa
                        )                                                       # noqa
                    )                                                           # noqa
                )                                                               # noqa
            )                                                                   # noqa
        )                                                                       # noqa
        # fmt: on
        n_dot = N_dot / AVOGADROS_CONSTANT
        return n_dot

    def gas_flux_calibration(
        self,
        measurement,
        mol,
        mass,
        tspan=None,
        tspan_bg=None,
        ax=None,
        carrier_mol=None,
        mol_conc_ppm=None,
    ):
        """
        Args:
            measurement (MSMeasurement): The measurement with the ms_calibration data
            mol (str): The name of the molecule to calibrate
            mass (str): The mass to calibrate at
            tspan (iter): The timespan to average the signal over. Defaults to all
            tspan_bg (iter): Optional timespan at which the signal is at its background.
            ax (matplotlib axis): The axis on which to indicate what signal is used
                with a thicker line. Defaults to none
            carrier_mol (str): The name of the molecule of the carrier gas if
                a dilute analyte is used. Calibration assumes total flux of the
                capillary is the same as the flux of pure carrier gas. Defaults
                to None.
            mol_conc_ppm (float): Concentration of the dilute analyte in the carrier gas
                in ppm. Defaults to None. 

        Returns MSCalResult: a ms_calibration result containing the sensitivity factor
            for mol at mass
        """
        t, S = measurement.grab_signal(mass, tspan=tspan, tspan_bg=tspan_bg)
        if ax:
            ax.plot(t, S, color=STANDARD_COLORS[mass], linewidth=5)
        if carrier_mol:
            if mol_conc_ppm:
                cal_type="carrier_gas_flux_calibration"
            else:
                raise QuantificationError(
                    "Cannot use carrier gas calibration without analyte"
                    " concentration. mol_conc_ppm is missing."
                    )
        elif mol_conc_ppm:
            raise QuantificationError(
                "Cannot use carrier gas calibration without carrier"
                " gas definition. carrier_mol is missing."
                )
        else:
            cal_type="gas_flux_calibration"
            mol_conc_ppm=10**6
            carrier_mol=mol

        n_dot = self.calc_n_dot_0(gas=carrier_mol) * mol_conc_ppm / 10**6
        F = np.mean(S) / n_dot
        return MSCalResult(
            name=f"{mol}@{mass}",
            mol=mol,
            mass=mass,
            cal_type=cal_type,
            F=F,
        )


class MSSpectrum(Spectrum):
    """Nothing to add to normal spectrum yet.
    TODO: Methods for co-plotting ref spectra from a database
    """

    pass<|MERGE_RESOLUTION|>--- conflicted
+++ resolved
@@ -110,8 +110,8 @@
             tspan_bg (iterable): Optional. A timespan defining when `item` is at its
                 baseline level. The average value of `item` in this interval will be
                 subtracted from what is returned.
-            remove_background (bool): Whether to remove a pre-set background if available.
-                This is special to MSMeasurement.
+            remove_background (bool): Whether to remove a pre-set background if
+                available. This is special to MSMeasurement.
                 Defaults to False, but in grab_flux it defaults to True.
         """
         t_0, v_0 = self.grab(
@@ -469,11 +469,9 @@
         self.T = T
         self.gas = gas  # TODO: Gas mixture class. This must be a pure gas now.
 
-<<<<<<< HEAD
-    def calc_n_dot_0(self, gas=None, w_cap=None, h_cap=None, l_cap=None, T=None, p=None):
-=======
     def calc_l_cap_eff(
-        self, n_dot_measured, gas=None, w_cap=None, h_cap=None,  T=None, p=None):
+        self, n_dot_measured, gas=None, w_cap=None, h_cap=None, T=None, p=None
+    ):
         """Calculate gas specific effective length of the capillary in [m]
         and add {gas:value} to l_cap_eff (dict)
 
@@ -491,7 +489,9 @@
         n_dot_predicted = self.calc_n_dot_0(gas=gas, w_cap=w_cap, h_cap=h_cap, T=T, p=p)
 
         l_cap_gas_specific_eff = self.l_cap * n_dot_predicted / n_dot_measured
-        self.l_cap_eff[gas] = l_cap_gas_specific_eff #add effective l_cap for specific gas
+        self.l_cap_eff[
+            gas
+        ] = l_cap_gas_specific_eff  # add effective l_cap for specific gas
 
         return l_cap_gas_specific_eff
 
@@ -513,9 +513,7 @@
 
         return self.l_cap
 
-    def calc_n_dot_0(
-        self, gas=None, w_cap=None, h_cap=None, l_cap=None, T=None, p=None):
->>>>>>> 06dc9d6b
+    def calc_n_dot_0(self, gas=None, w_cap=None, h_cap=None, l_cap=None, T=None, p=None):
         """Calculate the total molecular flux through the capillary in [s^-1]
 
         Uses Equation 4.10 of Trimarco, 2017. "Real-time detection of sub-monolayer
@@ -606,7 +604,7 @@
                 capillary is the same as the flux of pure carrier gas. Defaults
                 to None.
             mol_conc_ppm (float): Concentration of the dilute analyte in the carrier gas
-                in ppm. Defaults to None. 
+                in ppm. Defaults to None.
 
         Returns MSCalResult: a ms_calibration result containing the sensitivity factor
             for mol at mass
@@ -616,21 +614,21 @@
             ax.plot(t, S, color=STANDARD_COLORS[mass], linewidth=5)
         if carrier_mol:
             if mol_conc_ppm:
-                cal_type="carrier_gas_flux_calibration"
+                cal_type = "carrier_gas_flux_calibration"
             else:
                 raise QuantificationError(
                     "Cannot use carrier gas calibration without analyte"
                     " concentration. mol_conc_ppm is missing."
-                    )
+                )
         elif mol_conc_ppm:
             raise QuantificationError(
                 "Cannot use carrier gas calibration without carrier"
                 " gas definition. carrier_mol is missing."
-                )
+            )
         else:
-            cal_type="gas_flux_calibration"
-            mol_conc_ppm=10**6
-            carrier_mol=mol
+            cal_type = "gas_flux_calibration"
+            mol_conc_ppm = 10**6
+            carrier_mol = mol
 
         n_dot = self.calc_n_dot_0(gas=carrier_mol) * mol_conc_ppm / 10**6
         F = np.mean(S) / n_dot
