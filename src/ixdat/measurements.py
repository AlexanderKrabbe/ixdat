"""This module defines the Measurement class, the central data structure of ixdat

An ixdat Measurement is a collection of references to DataSeries and the metadata needed
to combine them, i.e. "build" the combined dataset. It has a number of general methods
to visualize and analyze the combined dataset. Measurement is also the base class for a
number of technique-specific Measurement-derived classes.

A Measurement will typically be accompanied by one or more Calibration. This module
also defines the base class for Calibration, while technique-specific Calibration
classes will be defined in the corresponding module in ./techniques/
"""
from pathlib import Path
import json
import numpy as np
from .db import Saveable, PlaceHolderObject, fill_object_list
from .data_series import (
    DataSeries,
    TimeSeries,
    ValueSeries,
    ConstantValue,
    append_series,
    time_shifted,
    get_tspans_from_mask,
)
from .projects.samples import Sample
from .projects.lablogs import LabLog
from .exporters.csv_exporter import CSVExporter
from .plotters.value_plotter import ValuePlotter
from .exceptions import BuildError, SeriesNotFoundError


class Measurement(Saveable):
    """The Measurement class"""

    # ------ table description class attributes --------
    table_name = "measurement"
    column_attrs = {
        "name",
        "technique",
        "metadata",
        "aliases",
        "sample_name",
        "tstamp",
    }
    extra_linkers = {
        "component_measurements": ("measurements", "m_ids"),
        "measurement_calibrations": ("ms_calibration", "c_ids"),
        "measurement_series": ("data_series", "s_ids"),
    }
    child_attrs = ["component_measurements", "calibration_list", "series_list"]
    # TODO: child_attrs should be derivable from extra_linkers?

    # ---- measurement class attributes, can be overwritten in inheriting classes ---- #
    control_technique_name = None
    """Name of the control technique primarily used to control the experiment"""
    control_series_name = None
    """Name (or alias) for main time variable or main time-dependent value variable,
    typically of the control technique"""
    selector_name = "selector"
    """Name of the default selector"""
    selection_series_names = ("file_number",)
    """Name of the default things to use to construct the selector"""
    series_constructors = {
        "file_number": "_build_file_number_series",
        "selector": "_build_selector_series",
    }
    """Series which should be constructed from other series by the specified method
    and cached the first time they are looked up"""
    essential_series_names = None
    """Series which should always be present"""
    default_plotter = ValuePlotter
    default_exporter = CSVExporter

    def __init__(
        self,
        name,
        technique=None,
        metadata=None,
        s_ids=None,
        series_list=None,
        c_ids=None,
        calibration_list=None,
        m_ids=None,
        component_measurements=None,
        aliases=None,
        reader=None,
        plotter=None,
        exporter=None,
        sample=None,
        lablog=None,
        tstamp=None,
    ):
        """initialize a measurement

        Args:
            name (str): The name of the measurement
            metadata (dict): Free-form measurement metadata. Must be json-compatible.
            technique (str): The measurement technique
            s_ids (list of int): The id's of the measurement's DataSeries, if
                to be loaded (instead of given directly in series_list)
            series_list (list of DataSeries): The measurement's DataSeries
            c_ids (list of int): The id's of the measurement's Calibrations, if
                to be loaded (instead of given directly in calibration_list)
            calibration_list: The measurement's Calibrations
            m_ids (list of int): The id's of the component measurements, if to be
                loaded. None unless this is a combined measurement (typically
                corresponding to more than one file).
            component_measurements (list of Measurements): The measurements of which
                this measurement is a combination
            aliases (dict): Alternative names for DataSeries for versatile access
            reader (Reader): The file reader (None unless read from a file)
            plotter (Plotter): The visualization tool for the measurement
            exporter (Exporter): The exporting tool for the measurement
            sample (Sample or str): The sample being measured
            lablog (LabLog): The log entry with e.g. notes taken during the measurement
            tstamp (float): The nominal starting time of the measurement, used for
                data selection, visualization, and exporting.
        """
        super().__init__()
        self.name = name
        self.technique = technique
        self.metadata = metadata or {}
        self.reader = reader
        if isinstance(sample, str):
            sample = Sample.load_or_make(sample)
        self.sample = sample
        if isinstance(lablog, str):
            lablog = LabLog.load_or_make(lablog)
        self.lablog = lablog
        self._series_list = fill_object_list(series_list, s_ids, cls=DataSeries)
        self._component_measurements = fill_object_list(
            component_measurements, m_ids, cls=Measurement
        )
        self._calibration_list = fill_object_list(
            calibration_list, c_ids, cls=Calibration
        )
        self.tstamp = tstamp

        self._cached_series = {}
        self._aliases = aliases or {}

        self.plotter = plotter or self.__class__.default_plotter(measurement=self)
        self.exporter = exporter or self.__class__.default_exporter(measurement=self)
        # defining these methods here gets them the right docstrings :D
        self.plot_measurement = self.plotter.plot_measurement
        self.plot = self.plotter.plot_measurement
<<<<<<< HEAD
        self.export = self.exporter.export
=======
        # TODO: ... but we need to think a bit more about how to most elegantly and
        #    dynamically choose plotters (Nice idea from Anna:
        #    https://github.com/ixdat/ixdat/issues/32)
>>>>>>> 2db8d8fd

    @classmethod
    def from_dict(cls, obj_as_dict):
        """Return an object of the measurement class of the right technique

        Args:
              obj_as_dict (dict): The full serializaiton (rows from table and aux
                tables) of the measurement. obj_as_dict["technique"] specifies the
                technique class to use, from TECHNIQUE_CLASSES
        """
        # TODO: see if there isn't a way to put the import at the top of the module.
        #    see: https://github.com/ixdat/ixdat/pull/1#discussion_r546437410
        from .techniques import TECHNIQUE_CLASSES

        # certain objects stored in the Measurement, but only saved as their names.
        #   __init__() will get the object from the name, but the argument is
        #   called like the object either way. For example __init__() takes an argument
        #   called `sample` which can be an ixdat.Sample or a string interpreted as the
        #   name of the sample to load. Subsequently, the sample name is accessible as
        #   the property `sample_name`. But in the database is only saved the sample's
        #   name as a string with the key/column "sample_name". So
        #   obj_as_dict["sample_name"] needs to be renamed obj_as_dict["sample"] before
        #   obj_as_dict can be passed to __init__.
        #   TODO: This is a rather general problem (see, e.g. DataSeries.unit vs
        #       DataSeries.unit_name) and as such should be moved to db.Saveable
        #       see: https://github.com/ixdat/ixdat/pull/5#discussion_r565090372.
        #       Will be fixed with the table definition PR.
        objects_saved_as_their_name = [
            "sample",
        ]
        for object_type_str in objects_saved_as_their_name:
            object_name_str = object_type_str + "_name"
            if object_name_str in obj_as_dict:
                obj_as_dict[object_type_str] = obj_as_dict[object_name_str]
                del obj_as_dict[object_name_str]

        if obj_as_dict["technique"] in TECHNIQUE_CLASSES:
            # This makes it so that from_dict() can be used to initiate for any more
            # derived technique, so long as obj_as_dict specifies the technique name!
            technique_class = TECHNIQUE_CLASSES[obj_as_dict["technique"]]
            if not issubclass(technique_class, cls):
                # But we never want obj_as_dict["technique"] to take us to a *less*
                # specific technique, if the user has been intentional about which
                # class they call `as_dict` from (e.g. via a Reader)!
                technique_class = cls
        else:
            # Normally, we're going to want to make sure that we're in
            technique_class = cls
        measurement = technique_class(**obj_as_dict)
        return measurement

    @classmethod
    def read(cls, path_to_file, reader, **kwargs):
        """Return a Measurement object from parsing a file with the specified reader

        Args:
            path_to_file (Path or str): The path to the file to read
            reader (str or Reader class): The (name of the) reader to read the file with.
            kwargs: key-word arguments are passed on to the reader's read() method.
        """
        if isinstance(reader, str):
            # TODO: see if there isn't a way to put the import at the top of the module.
            #    see: https://github.com/ixdat/ixdat/pull/1#discussion_r546437471
            from .readers import READER_CLASSES

            reader = READER_CLASSES[reader]()
        obj = reader.read(path_to_file, cls=cls, **kwargs)

        if obj.__class__.essential_series_names:
            for series_name in obj.__class__.essential_series_names:
                try:
                    _ = obj[series_name]  # this also caches it.
                except SeriesNotFoundError:
                    raise SeriesNotFoundError(
                        f"{reader} loaded without {obj.__class__.__name__} "
                        f"essential series '{series_name}'"
                    )
        return obj

    @classmethod
    def read_url(cls, url, reader, **kwargs):
        """Read a url (via a temporary file) using the specified reader"""
        from .readers.reading_tools import url_to_file

        path_to_temp_file = url_to_file(url)
        measurement = cls.read(path_to_temp_file, reader=reader, **kwargs)
        path_to_temp_file.unlink()
        return measurement

    @classmethod
    def read_set(
        cls, path_to_file_start, reader, suffix=None, file_list=None, **kwargs
    ):
        """Read and append a set of files.

        Args:
            path_to_file_start (Path or str): The path to the files to read including
                the shared start of the file name: `Path(path_to_file).parent` is
                interpreted as the folder where the file are.
                `Path(path_to_file).name` is interpreted as the shared start of the files
                to be appended.
            reader (str or Reader class): The (name of the) reader to read the files with
            file_list (list of Path): As an alternative to path_to_file_start, the
                exact files to append can be specified in a list
            suffix (str): If a suffix is given, only files with the specified ending are
                added to the file list
            kwargs: Key-word arguments are passed via cls.read() to the reader's read()
                method, AND to cls.from_component_measurements()
        """
        base_name = None
        if not file_list:
            folder = Path(path_to_file_start).parent
            base_name = Path(path_to_file_start).name
            file_list = [f for f in folder.iterdir() if f.name.startswith(base_name)]
            if suffix:
                file_list = [f for f in file_list if f.suffix == suffix]

        component_measurements = [
            cls.read(f, reader=reader, **kwargs) for f in file_list
        ]

        measurement = None
        for meas in component_measurements:
            measurement = measurement + meas if measurement else meas
        return measurement

    @classmethod
    def from_component_measurements(
        cls, component_measurements, keep_originals=True, sort=True, **kwargs
    ):
        """Return a measurement with the data contained in the component measurements

        TODO: This function "builds" the resulting measurement, i.e. it appends series
            of the same name rather than keeping all the original copies. This should be
            made more explicit, and a `build()` method should take over some of the work.

        Args:
            component_measurements (list of Measurement)
            keep_originals: Whether to keep a list of component_measurements referenced.
                This may result in redundant numpy arrays in RAM.
            sort (bool): Whether to sort the series according to time
            kwargs: key-word arguments are added to the dictionary for cls.from_dict()

        Returns cls: a Measurement object of the
        """

        # First prepare everything but the series_list in the object dictionary
        obj_as_dict = component_measurements[0].as_dict()
        obj_as_dict.update(kwargs)
        del obj_as_dict["m_ids"], obj_as_dict["s_ids"]
        if keep_originals:
            obj_as_dict["component_measurements"] = component_measurements

        # Now, prepare the built series. First, we loop through the component
        # measurements and get all the data and metadata organized in a dictionary:
        series_as_dicts = {}
        tstamp = component_measurements[0].tstamp
        for meas in component_measurements:
            tstamp_i = meas.tstamp  # save this for later.
            meas.tstamp = tstamp  # so that the time vectors share a t=0
            for s_name in meas.series_names:
                series = meas[s_name]
                if s_name in series_as_dicts:
                    series_as_dicts[s_name]["data"] = np.append(
                        series_as_dicts[s_name]["data"], series.data
                    )
                else:
                    series_as_dicts[s_name] = series.as_dict()
                    series_as_dicts[s_name]["data"] = series.data
                    if isinstance(series, ValueSeries):
                        # This will serve to match it to a TimeSeries later:
                        series_as_dicts[s_name]["t_name"] = series.tseries.name
            meas.tstamp = tstamp_i  # so it's not changed in the outer scope

        # Now we make DataSeries, starting with all the TimeSeries
        tseries_dict = {}
        sort_indeces = {}
        for name, s_as_dict in series_as_dicts.items():
            if "tstamp" in s_as_dict:
                if sort:
                    sort_indeces[name] = np.argsort(s_as_dict["data"])
                    s_as_dict["data"] = s_as_dict["data"][sort_indeces[name]]
                tseries_dict[name] = TimeSeries.from_dict(s_as_dict)
        # And then ValueSeries, and put both in with the TimeSeries
        series_list = []
        for name, s_as_dict in series_as_dicts.items():
            if name in tseries_dict:
                series_list.append(tseries_dict[name])
            elif "t_name" in s_as_dict:
                tseries = tseries_dict[s_as_dict["t_name"]]
                if s_as_dict["data"].shape == tseries.shape:
                    # Then we assume that the time and value data have lined up
                    # successfully! :D
                    if sort:
                        s_as_dict["data"] = s_as_dict["data"][
                            sort_indeces[tseries.name]
                        ]
                    vseries = ValueSeries(
                        name=name,
                        data=s_as_dict["data"],
                        unit_name=s_as_dict["unit_name"],
                        tseries=tseries,
                    )
                else:
                    # this will be the case if vseries sharing the same tseries
                    # are not present in the same subset of component_measurements.
                    # In that case just append the vseries even though some tdata gets
                    # duplicated.
                    vseries = append_series(
                        [
                            s
                            for m in component_measurements
                            for s in m.series_list
                            if s.name == name
                        ],
                        sort=sort,
                    )
                series_list.append(vseries)

        # Finally, add this series to the dictionary representation and return the object
        obj_as_dict["series_list"] = series_list
        return cls.from_dict(obj_as_dict)

    @property
    def metadata_json_string(self):
        """Measurement metadata as a JSON-formatted string"""
        return json.dumps(self.metadata, indent=4)

    @property
    def sample_name(self):
        """Name of the sample on which the measurement was conducted"""
        if self.sample:
            return self.sample.name

    @property
    def component_measurements(self):
        """List of the component measurements of which this measurement is a combination

        For a pure measurement (not a measurement set), this is itself in a list.
        """
        for i, m in enumerate(self._component_measurements):
            if isinstance(m, PlaceHolderObject):
                # This is where we find objects from a Backend including MemoryBackend:
                self._component_measurements[i] = m.get_object()
        return self._component_measurements

    @property
    def m_ids(self):
        """List of the id's of a combined measurement's component measurements
        FIXME: m.id can be (backend, id) if it's not on the active backend.
            This is as of now necessary to find it if you're only given self.as_dict()
            see https://github.com/ixdat/ixdat/pull/11#discussion_r746632897
        """
        if not self._component_measurements:
            return None
        return [m.short_identity for m in self.component_measurements]

    @property
    def calibration_list(self):
        """List of calibrations (with placeholders filled)"""
        for i, c in enumerate(self._calibration_list):
            if isinstance(c, PlaceHolderObject):
                # This is where we find objects from a Backend including MemoryBackend:
                self._calibration_list[i] = c.get_object()
        return self._calibration_list

    @property
    def calibrations(self):
        """For overriding: List of calibrations with any needed manipulation done."""
        return self.calibration_list

    @property
    def c_ids(self):
        """List of the id's of the measurement's Calibrations
        FIXME: c.id can be (backend, id) if it's not on the active backend.
            This is as of now necessary to find it if you're only given self.as_dict()
             see https://github.com/ixdat/ixdat/pull/11#discussion_r746632897
        """
        return [c.short_identity for c in self.calibration_list]

    def add_calibration(self, calibration):
        self._calibration_list = [calibration] + self._calibration_list

    @property
    def series_list(self):
        """List of the DataSeries containing the measurement's data"""
        for i, s in enumerate(self._series_list):
            if isinstance(s, PlaceHolderObject):
                # This is where we find objects from a Backend including MemoryBackend:
                self._series_list[i] = s.get_object()
        return self._series_list

    @property
    def s_ids(self):
        """List of the id's of the measurement's DataSeries
        FIXME: m.id can be (backend, id) if it's not on the active backend.
            This is as of now necessary to find it if you're only given self.as_dict()
            see https://github.com/ixdat/ixdat/pull/11#discussion_r746632897
        """
        return [series.short_identity for series in self._series_list]

    @property
    def series_names(self):
        """Set of the names of the series in the measurement"""
        return set([series.name for series in self.series_list])

    @property
    def value_names(self):
        """Set of the names of the VSeries in the measurement's DataSeries"""
        return set([vseries.name for vseries in self.value_series])

    @property
    def time_names(self):
        """Set of the names of the VSeries in the measurement's DataSeries"""
        return set([tseries.name for tseries in self.time_series])

    @property
    def value_series(self):
        """List of the VSeries in the measurement's DataSeries"""
        return [
            series for series in self.series_list if isinstance(series, ValueSeries)
        ]

    @property
    def time_series(self):
        """List of the TSeries in the measurement's DataSeries. NOT timeshifted!"""
        return [series for series in self.series_list if isinstance(series, TimeSeries)]

    @property
    def aliases(self):
        """Dictionary of {key: series_names} pointing to where desired raw data is

        TODO: get the possible aliases based on calibrations, etc, in here.
        """
        return self._aliases.copy()

    @property
    def reverse_aliases(self):
        """{series_name: standard_names} indicating how raw data can be accessed"""
        rev_aliases = {}
        for name, other_names in self.aliases.items():
            for n in other_names:
                if n in rev_aliases:
                    rev_aliases[n].append(name)
                else:
                    rev_aliases[n] = [name]
        return rev_aliases

    def get_series_names(self, key):
        """Return list: series names for key found by (recursive) lookup in aliases"""
        keys = [key] if key in self.series_names else []
        for k in self.aliases.get(key, []):
            keys += self.get_series_names(k)
        return keys

    def __getitem__(self, key):
        """Return the built measurement DataSeries with its name specified by key

        This method does the following:
        1. check if `key` is in in the cache. If so return the cached data series
        2. find or build the desired data series by the first possible of:
            A. Check if `key` corresponds to a method in `series_constructors`. If
                so, build the data series with that method.
            B. Check if the `ms_calibration`'s `calibrate_series` returns a data series
                for `key` given the data in this measurement. (Note that the
                `ms_calibration` will typically start with raw data looked C, below.)
            C. Generate a list of data series and append them:
                i. Check if `key` is in `aliases`. If so, append all the data series
                    returned for each key in `aliases[key]`.
                ii. Otherwise, check if there are data series in `series_list` that
                    have `key` as their `name`. If so, append them.
            D. Finally, check if the user is using a suffix.
                i. If `key` ends with "-y" or "-v", look it up with the suffix removed.
                ii. If `key` ends with "-x" or "-t", look up `key` with the suffix
                    removed and use instead the corresponding `tseries`.
        3. Cache and return the data series found or built in (2).

        Step (2) above, the searching step, is outsourced to the method
        `get_series(key)`.
        Notice that some calls of `__getitem__` can be recursive. For example, we
        suppose that a new `ECMeasurement` is read from a source that calls raw
        potential `Ewe/V`, and that this measurement is then calibrated:

        >>> ec_meas = Measurement.read(...)
        >>> ec_meas.aliases
        {..., 'raw_potential': ['Ewe/V'], ...}
        >>> ec_meas["raw_potential"]  # first lookup, explained below
        ValueSeries("Ewe/V", ...)
        >>> ec_meas.calibrate_RE(RE_vs_RHE=0.7)
        >>> ec_meas["potential"]   # second lookup, explained below
        ValueSeries("U_{RHE} / [V]", ...)

        - The first lookup, with `key="raw_potential"`, (1) checks for
        "raw_potential" in the cache, doesn't find it; then (2A) checks in
        `series_constructors`, doesn't find it; (2B) asks the ms_calibration for
        "raw_potential" and doesn't get anything back; and finally (2Ci) checks
        `aliases` for raw potential where it finds that "raw_potential" is called
        "Ewe/V". Then it looks up again, this time with `key="Ewe/V"`, which it doesn't
        find in (1) the cache, (2A) `series_consturctors`, (2B) the ms_calibration, or
        (2Ci) `aliases`, but does find in (2Cii) `series_list`. There is only one
        data series named "Ewe/V" so no appending is necessary, but it does ensure that
        the series has the measurement's `tstamp` before cache'ing and returning it.
        Now we're back in the original lookup, from which __getitem__ (3) caches
        the data series (which still has the name "Ewe/V") as "raw_potential" and
        returns it.
        - The second lookup, with `key="potential"`, (1) checks for "potential" in
        the cache, doesn't find it; then (2A) checks in `series_constructors`,
        doesn't find it; and then (2B) asks the ms_calibration for "potential". The
        ms_calibration knows that when asked for "potential" it should look for
        "raw_potential" and add `RE_vs_RHE`. So it does a lookup with
        `key="raw_potential"` and (1) finds it in the cache. The ms_calibration does
        the math and returns a new data series for the calibrated potential, bringing
        us back to the original lookup. The data series returned by the
        ms_calibration is then (3) cached and returned to the user.

        Note that, if the user had not looked up "raw_potential" before looking up
        "potential", "raw_potential" would not have been in the cache and the first
        lookup above would have been nested in the second.

        Args:
            key (str): The name of a DataSeries (see above)
        Raises:
            SeriesNotFoundError if none of the above lookups find the key.
        Side-effects:
            if key is not already in the cache, it gets added
        Returns:
            The (calibrated) (appended) dataseries for key with the right t=0.
        """
        # step 1
        if key in self._cached_series:
            return self._cached_series[key]
        # step 2
        series = self.get_series(key)
        # Finally, wherever we found the series, cache it and return it.
        # step 3.
        self._cached_series[key] = series
        return series

    def get_series(self, key):
        """Find or build the data series corresponding to key without direct cache'ing

        See more detailed documentation under `__getitem__`, for which this is a
        helper method. This method (A) looks for a method for `key` in the measurement's
        `series_constructors`; (B) requests its `ms_calibration` for `key`; and if those
        fails appends the data series that either (Ci) are returned by looking up the
        key's `aliases` or (Cii) have `key` as their name; and finally (D) check if the
        user was using a key with a suffix.

        Args:
            key (str): The key to look up

        Returns DataSeries: the data series corresponding to key
        Raises SeriesNotFoundError if no series found for key
        """
        # A
        if key in self.series_constructors:
            return getattr(self, self.series_constructors[key])()
        # B
        for calibration in self.calibrations:
            series = calibration.calibrate_series(key, measurement=self)
            # ^ the ms_calibration will call __getitem__ with the name of the
            #   corresponding raw data and return a new series with calibrated data
            #   if possible. Otherwise it will return None.
            if series:
                return series
        # C
        series_to_append = []
        if key in self.series_names:  # ii
            # Then we'll append any series matching the desired name
            series_to_append += [s for s in self.series_list if s.name == key]
        elif key in self.aliases:  # i
            # Then we'll look up the aliases instead and append them
            for k in self.aliases[key]:
                if k == key:  # this would result in infinite recursion.
                    print(  # TODO: Real warnings.
                        "WARNING!!!\n"
                        f"\t{self} has {key} in its aliases for {key}:\n"
                        f"\tself.aliases['{key}'] = {self.aliases[key]}"
                    )
                    continue
                try:
                    series_to_append.append(self[k])
                except SeriesNotFoundError:
                    continue
        # If the key is something in the data, by now we have series to append.
        if series_to_append:
            # the following if's are to do as little extra manipulation as possible:
            if len(series_to_append) == 1:  # no appending needed
                if series_to_append[0].tstamp == self.tstamp:  # no time-shifting needed
                    return series_to_append[0]
                return time_shifted(series_to_append[0], tstamp=self.tstamp)
            return append_series(series_to_append, name=key, tstamp=self.tstamp)
        # D
        if key.endswith("-t") or key.endswith("-x"):
            return self[key[:-2]].tseries
        if key.endswith("-v") or key.endswith("-y"):
            return self[key[:-2]]

        raise SeriesNotFoundError(f"{self} does not contain '{key}'")

    def replace_series(self, series_name, new_series=None):
        """Remove an existing series, add a series to the measurement, or both.

        FIXME: This will not appear to change the series for the user if the
            measurement's ms_calibration returns something for ´series_name´, since
            __getitem__ asks the ms_calibration before looking in series_list.

        Args:
            series_name (str): The name of a series. If the measurement has (raw) data
                series with this name, cached series with this name, and/or aliases for
                this name, they will be removed.
            new_series (DataSeries): Optional new series to append to the measurement's
                series_list. To sanity check, it must have ´series_name´ as its ´name´.
        """
        if new_series and not series_name == new_series.name:
            raise TypeError(
                f"Cannot replace {series_name} in {self} with {new_series}. "
                f"Names must agree."
            )
        if series_name in self._cached_series:
            del self._cached_series[series_name]
        if series_name in self._aliases:
            del self._aliases[series_name]
        new_series_list = [s for s in self.series_list if not s.name == series_name]
        if new_series:
            new_series_list.append(new_series)
        self._series_list = new_series_list

    def clear_cache(self):
        """Clear the cache so derived series are constructed again with updated info"""
        self._cached_series = {}

    def correct_data(self, value_name, new_data):
        """Replace the old data for ´value_name´ (str) with ´new_data` (np array)"""
        old_vseries = self[value_name]
        new_vseries = ValueSeries(
            name=value_name,
            unit_name=old_vseries.unit_name,
            data=new_data,
            tseries=old_vseries.tseries,
        )
        self.replace_series(value_name, new_vseries)

    def grab(self, item, tspan=None, include_endpoints=False, tspan_bg=None):
        """Return a value vector with the corresponding time vector

        Grab is the *canonical* way to retrieve numerical time-dependent data from a
        measurement in ixdat. The first argument is always the name of the value to get
        time-resolved data for (the name of a ValueSeries). The second, optional,
        argument is a timespan to select the data for.
        Two vectors are returned: first time (t), then value (v). They are of the same
        length so that `v` can be plotted against `t`, integrated over `t`, interpolated
        via `t`, etc. `t` and `v` are returned in the units of their DataSeries.
        TODO: option to specifiy desired units

        Typical usage::
            t, v = measurement.grab(potential, tspan=[0, 100])

        Args:
            item (str): The name of the DataSeries to grab data for
            tspan (iter of float): Defines the timespan with its first and last values.
                Optional. By default the entire time of the measurement is included.
            include_endpoints (bool): Whether to add a points at t = tspan[0] and
                t = tspan[-1] to the data returned. This makes trapezoidal integration
                less dependent on the time resolution. Default is False.
            tspan_bg (iterable): Optional. A timespan defining when `item` is at its
                baseline level. The average value of `item` in this interval will be
                subtracted from the values returned.
        """
        vseries = self[item]
        tseries = vseries.tseries
        v = vseries.data
        t = tseries.data + tseries.tstamp - self.tstamp
        if tspan is not None:  # np arrays don't boolean well :(
            if include_endpoints:
                if t[0] < tspan[0]:  # then add a point to include tspan[0]
                    v_0 = np.interp(tspan[0], t, v)
                    t = np.append(tspan[0], t)
                    v = np.append(v_0, v)
                if tspan[-1] < t[-1]:  # then add a point to include tspan[-1]
                    v_end = np.interp(tspan[-1], t, v)
                    t = np.append(t, tspan[-1])
                    v = np.append(v, v_end)
            mask = np.logical_and(tspan[0] <= t, t <= tspan[-1])
            t, v = t[mask], v[mask]
        if tspan_bg:
            t_bg, v_bg = self.grab(item, tspan=tspan_bg)
            v = v - np.mean(v_bg)
        return t, v

    def grab_for_t(self, item, t, tspan_bg=None):
        """Return a numpy array with the value of item interpolated to time t

        Args:
            item (str): The name of the value to grab
            t (np array): The time vector to grab the value for
            tspan_bg (iterable): Optional. A timespan defining when `item` is at its
                baseline level. The average value of `item` in this interval will be
                subtracted from what is returned.
        """
        vseries = self[item]
        tseries = vseries.tseries
        v_0 = vseries.data
        t_0 = tseries.data + tseries.tstamp - self.tstamp
        v = np.interp(t, t_0, v_0)
        if tspan_bg:
            t_bg, v_bg = self.grab(item, tspan=tspan_bg)
            v = v - np.mean(v_bg)
        return v

    def integrate(self, item, tspan=None, ax=None):
        """Return the time integral of item in the specified timespan"""
        t, v = self.grab(item, tspan, include_endpoints=True)
        if ax:
            if ax == "new":
                ax = self.plotter.new_ax(ylabel=item)
                # FIXME: xlabel=self[item].tseries.name gives a problem :(
            ax.plot(t, v, color="k", label=item)
            ax.fill_between(t, v, np.zeros(t.shape), where=v > 0, color="g", alpha=0.3)
            ax.fill_between(
                t, v, np.zeros(t.shape), where=v < 0, color="g", alpha=0.1, hatch="//"
            )

        return np.trapz(v, t)

    @property
    def t(self):
        return self[self.control_series_name].t

    @property
    def t_name(self):
        return self[self.control_series_name].tseries.name

    def _build_file_number_series(self):
        """Build a `file_number` series based on component measurements times."""
        series_to_append = []
        for i, m in enumerate(self.component_measurements or [self]):
            if (
                self.control_technique_name
                and not m.technique == self.control_technique_name
            ):
                continue
            if not self.control_series_name:
                tseries = m.time_series[0]
            else:
                try:
                    tseries = m[self.control_series_name].tseries
                except KeyError:
                    continue
            series_to_append.append(
                ConstantValue(name="file_number", unit_name="", data=i, tseries=tseries)
            )
        return append_series(series_to_append, name="file_number", tstamp=self.tstamp)

    def _build_selector_series(
        self, selector_string=None, col_list=None, extra_col_list=None
    ):
        """Build a `selector` series which demarcates the data.

        The `selector` is a series which can be used to conveniently and powerfully
        grab sections of the data. It is built up from less powerful demarcation series
        in the raw data (like `cycle_number`, `step_number`, `loop_number`, etc) and
        `file_number` by counting the cumulative changes in those series.
        See slide 3 of:
        https://www.dropbox.com/s/sjxzr52fw8yml5k/21E18_DWS3_cont.pptx?dl=0

        Args:
            selector_string (str): The name to use for the selector series
            col_list (list): The list of demarcation series. The demarcation series have
                to have the same tseries, which should be the one pointed to by the
                meausrement's `control_series_name`.
            extra_col_list (list): Extra demarcation series to include if needed.
        """
        # the name of the selector series:
        selector_string = selector_string or self.selector_name
        # a vector that will be True at the points where a series changes:
        changes = np.tile(False, self.t.shape)
        # the names of the series which help demarcate the data
        col_list = col_list or self.selection_series_names
        if extra_col_list:
            col_list += extra_col_list
        for col in col_list:
            try:
                vseries = self[col]
            except SeriesNotFoundError:
                continue
            values = vseries.data
            if len(values) == 0:
                print("WARNING: " + col + " is empty")
                continue
            elif not len(values) == len(changes):
                print("WARNING: " + col + " has an unexpected length")
                continue
            # a vector which is shifted one.
            last_value = np.append(values[0], values[:-1])
            # comparing value and last_value shows where in the vector changes occur:
            changes = np.logical_or(changes, last_value != values)
        # taking the cumsum makes a vector that increases 1 each time one of the
        #   original demarcation vector changes
        selector_data = np.cumsum(changes)
        selector_series = ValueSeries(
            name=selector_string,
            unit_name="",
            data=selector_data,
            tseries=self[self.control_series_name].tseries,
        )
        return selector_series

    @property
    def selector(self):
        return self[self.selector_name]

    @property
    def data_cols(self):
        """Return a set of the names of all of the measurement's VSeries and TSeries"""
        return set([s.name for s in (self.value_series + self.time_series)])

    def get_original_m_ids_of_series(self, series):
        """Return a list of id's of component measurements to which `series` belongs."""
        m_id_list = []
        for m in self.component_measurements:
            if series.short_identity in m.s_ids:
                # FIXME: the whole id vs short_identity issue
                #   see https://github.com/ixdat/ixdat/pull/11#discussion_r746632897
                m_id_list.append(m.id)
        return m_id_list

    @property
    def tspan(self):
        """The minimum timespan (with respect to self.tstamp) containing all the data"""
        t_start = None
        t_finish = None
        if not self.time_names:  # No TimeSeries in the measurement means no tspan.
            return None
        for t_name in self.time_names:
            t = self[t_name].data
            t_start = min(t_start, t[0]) if t_start else t[0]
            t_finish = max(t_finish, t.data[-1]) if t_finish else t[-1]
        return [t_start, t_finish]

    def cut(self, tspan, t_zero=None):
        """Return a new measurement with the data in the given time interval

        Args:
            tspan (iter of float): The time interval to use, relative to self.tstamp
                tspan[0] is the start time of the interval, and tspan[-1] is the end
                time of the interval. Using tspan[-1] means you can directly use a
                long time vector that you have at hand to describe the time interval
                you're looking for.
            t_zero (float or str): The time in the measurement to set to t=0. If a
                float, it is interpreted as wrt the original tstamp. String options
                include "start", which puts t=0 at the start of the cut interval.
        """
        # Start with self's dictionary representation, but
        # we don't want original series (s_ids) or component_measurements (m_ids):
        obj_as_dict = self.as_dict(exclude=["s_ids", "m_ids"])

        # first, cut the series list:
        new_series_list = []
        time_cutting_stuff = {}  # {tseries_id: (mask, new_tseries)}
        for series in self.series_list:
            try:
                tseries = series.tseries
                if tseries is None:
                    raise AttributeError
            except AttributeError:  # series independent of time are uneffected by cut
                new_series_list.append(series)
            else:
                t_identity = tseries.full_identity

                if t_identity in time_cutting_stuff:
                    mask, new_tseries = time_cutting_stuff[t_identity]
                else:
                    t = tseries.t + tseries.tstamp - self.tstamp
                    mask = np.logical_and(tspan[0] <= t, t <= tspan[-1])
                    new_tseries = TimeSeries(
                        name=tseries.name,
                        unit_name=tseries.unit_name,
                        tstamp=tseries.tstamp,
                        data=tseries.data[mask],
                    )
                    time_cutting_stuff[t_identity] = (mask, new_tseries)
                if True not in mask:
                    continue
                if False not in mask:
                    new_series_list.append(series)
                elif series.full_identity == t_identity:
                    new_series_list.append(new_tseries)
                else:
                    new_series = series.__class__(
                        name=series.name,
                        unit_name=series.unit_name,
                        data=series.data[mask],
                        tseries=new_tseries,
                    )
                    new_series_list.append(new_series)
        obj_as_dict["series_list"] = new_series_list

        # then cut the component measurements.
        new_component_measurements = []
        for m in self._component_measurements:
            # FIXME: This is perhaps overkill, to make new cut component measurements,
            #    as it duplicates data (a big no)... especially bad because
            #    new_measurement.save() saves them.
            #    The step is here in order for file_number to get built correctly.
            if not m.tspan:
                # if it has no TimeSeries it must be a "constant". Best to include:
                new_component_measurements.append(m)
                continue
            # Otherwise we have to cut it according to the present tspan.
            dt = m.tstamp - self.tstamp
            tspan_m = [tspan[0] - dt, tspan[1] - dt]
            if m.tspan[-1] < tspan_m[0] or tspan_m[-1] < m.tspan[0]:
                continue
            new_component_measurements.append(m.cut(tspan_m))
        obj_as_dict["component_measurements"] = new_component_measurements

        new_measurement = self.__class__.from_dict(obj_as_dict)
        if t_zero:
            if t_zero == "start":
                new_measurement.tstamp += tspan[0]
            else:
                new_measurement.tstamp += t_zero
        return new_measurement

    def multicut(self, tspans):
        """Return a selection of the measurement including each of the given tspans"""
        # go through the tspans, cuting the measurement and appending the results
        new_measurement = None
        for tspan in tspans:
            if new_measurement:
                new_measurement = new_measurement + self.cut(tspan)
            else:
                new_measurement = self.cut(tspan)
        return new_measurement

    def select_value(self, *args, **kwargs):
        """Return a selection of the measurement where a criterion is matched.

        Specifically, this method returns a new Measurement where the time(s) returned
        are those where the values match the provided criteria, i.e. the part of the
        measurement where `self[series_name] == value`

        Can only take one arg or kwarg!
        The `series_name` is `self.selector_name` if given an argument without keyword.
        If given a keyword argument, the kyword is the name of the series to select on.
        Either way the argument is the `value` to be selected for.

        The method finds all time intervals for which `self[series_name] == value`
        It then cuts the measurement according to each time interval and adds these
        segments together.
        TODO: This can maybe be done better, i.e. without chopping series.
        TODO: Some way of less than and greater than kwargs.
            Ideally you should be able to say e.g., `select(cycle=1, 0.5<potential<1)`
            But this is hard,
            see: https://github.com/ixdat/ixdat/pull/11#discussion_r677272239
        """
        if len(args) + len(kwargs) != 1:
            raise BuildError("Need exactly 1 arg. Use `select_values` for more.")
        if args:
            if not self.selector_name:
                raise BuildError(
                    f"{self} does not have a default selection string "
                    f"(Measurement.sel_str), and so selection only works with kwargs."
                )
            kwargs[self.selector_name] = args[0]

        ((series_name, value),) = kwargs.items()

        # The time and values of the series to be selected on:
        t, v = self.grab(series_name)
        # This mask is true everywhere on `t` that the condition is met:
        mask = v == value  # linter doesn't realize this is a np array

        # Now we have to convert that to timespans on which `t` is met. This means
        #  finding the start and finish times of the intervals on which mask is True.
        #  this is done with a helper function:
        tspans = get_tspans_from_mask(t, mask)

        # now we go through the tspans, cuting the measurement and appending the results:
        return self.multicut(tspans)

    def select_values(self, *args, **kwargs):
        """Return a selection of the measurement based on one or several criteria

        Specifically, this method returns a new Measurement where the time(s) returned
        are those where the values match the provided criteria, i.e. the part of the
        measurement where `self[series_name] == value`

        TODO: Testing and documentation with examples like those suggested here:
            https://github.com/ixdat/ixdat/pull/11#discussion_r677324246

        Any series can be selected for using the series name as a key-word. Arguments
        can be single acceptable values or lists of acceptable values. In the latter
        case, each acceptable value is selected for on its own and the resulting
        measurements added together.
        # FIXME: That is sloppy because it multiplies the number of DataSeries
            containing the same amount of data.
        Arguments without key-word are considered valid values of the default selector,
        which is named by `self.selelector_name`. Multiple criteria are
        applied sequentially, i.e. you get the intersection of satisfying parts.

        Args:
            args (tuple): Argument(s) given without keyword are understood as acceptable
                value(s) for the default selector (that named by self.sel_str)
            kwargs (dict): Each key-word arguments is understood as the name
                of a series and its acceptable value(s).
        """
        if args:
            if not self.selector_name:
                raise BuildError(
                    f"{self} does not have a default selection string "
                    f"(Measurement.sel_str), and so selection only works with kwargs."
                )
            flat_args = []
            for arg in args:
                if hasattr(arg, "__iter__"):
                    flat_args += list(arg)
                else:
                    flat_args.append(arg)
            if self.selector_name in kwargs:
                raise BuildError(
                    "Don't call select values with both arguments and "
                    "'{self.selector_name}' as a key-word argument"
                )
            kwargs[self.selector_name] = flat_args

        t = self.t
        mask = np.tile(np.array([True]), t.shape)
        for series_name, allowed_values in kwargs.items():
            if not hasattr(allowed_values, "__iter__"):
                allowed_values = [allowed_values]
            v = self.grab_for_t(series_name, t)
            submask = np.tile(np.array([False]), t.shape)
            for allowed_value in allowed_values:
                submask = np.logical_or(submask, v == allowed_value)
            mask = np.logical_and(mask, submask)

        tspans = get_tspans_from_mask(t, mask)

        return self.multicut(tspans)

    def select(self, *args, tspan=None, **kwargs):
        """`cut` (with tspan) and `select_values` (with *args and/or **kwargs).

        These all work:
        - `meas.select_values(1, 2)`
        - `meas.select_values(tspan=[200, 300])`
        - `meas.select_values(range(10))`
        - `meas.select_values(cycle=4)`
        - `meas.select_values(1, range(5, 20), file_number=1, tspan=[1000, 2000])`
        """
        new_measurement = self
        if tspan:
            new_measurement = new_measurement.cut(tspan=tspan)
        if args or kwargs:
            new_measurement = new_measurement.select_values(*args, **kwargs)
        return new_measurement

    def copy(self):
        """Make a copy of the Measurement via its dictionary representation"""
        return self.__class__.from_dict(self.as_dict())

    def __add__(self, other):
        """Addition of measurements appends the series and component measurements lists.

        Adding results in a new Measurement. If the combination of the two measurements'
        techniques is a recognized hyphenated technique, it returns an object of that
        technique's measurement class. Otherwise it returns an object of Measurement.
        metadata, sample, and logentry come from the first measurement.

        An important point about addition is that it is almost but not quite associative
        and commutative i.e.
        A + (B + C) == (A + B) + C == C + B + A   is not quite true
        Each one results in the same series and component measurements. They will even
        appear in the same order in A + (B + C) and (A + B) + C. However, the technique
        might be different, as a new technique might be determined each time.

        Note also that there is no difference between hyphenating (simultaneous EC and
        MS datasets, for example) and appending (sequential EC datasets). Either way,
        all the raw series (or their placeholders) are just stored in the lists.
        """
        new_name = self.name + " AND " + other.name
        new_technique = get_combined_technique(self.technique, other.technique)

        # TODO: see if there isn't a way to put the import at the top of the module.
        #    see: https://github.com/ixdat/ixdat/pull/1#discussion_r546437410
        from .techniques import TECHNIQUE_CLASSES

        if new_technique in TECHNIQUE_CLASSES:
            cls = TECHNIQUE_CLASSES[new_technique]
        elif self.__class__ is other.__class__:
            cls = self.__class__
        else:
            cls = Measurement

        new_series_list = list(set(self.series_list + other.series_list))
        new_component_measurements = list(
            set(
                (self.component_measurements or [self])
                + (other.component_measurements or [other])
            )
        )
        new_calibration_list = list(
            set(self._calibration_list + other._calibration_list)
        )
        new_aliases = self.aliases.copy()
        for key, names in other.aliases.items():
            if key in new_aliases:
                new_aliases[key] = list(set(new_aliases[key] + other.aliases[key]))
            else:
                new_aliases[key] = other.aliases[key]
        obj_as_dict = self.as_dict()
        other_as_dict = other.as_dict()
        for k, v in other_as_dict.items():
            # Looking forward to the "|" operator!
            if k not in obj_as_dict:
                obj_as_dict[k] = v
        obj_as_dict.update(
            name=new_name,
            technique=new_technique,
            series_list=new_series_list,
            component_measurements=new_component_measurements,
            calibration_list=new_calibration_list,
            aliases=new_aliases,
        )
        # don't want the original calibrations, component measurements, or series:
        del obj_as_dict["c_ids"]
        del obj_as_dict["m_ids"]
        del obj_as_dict["s_ids"]
        return cls.from_dict(obj_as_dict)

    def join(self, other, join_on=None):
        """Join two measurements based on a shared data series

        This involves projecting all timeseries from other's data series so that the
        variable named by `join_on` is shared between all data series.
        This is analogous to an explicit inner join.

        Args:
            other (Measurement): a second measurement to join to self
            join_on (str or tuple): Either a string, if the value to join on is called
                the same thing in both measurements, or a tuple of two strings if it is
                not.
                The variable described by join_on must be monotonically increasing in
                both measurements.
        """
        raise NotImplementedError


class Calibration(Saveable):
    """Base class for calibrations."""

    table_name = "calibration"
    column_attrs = {
        "name",
        "technique",
        "tstamp",
    }

    def __init__(self, *, name=None, technique=None, tstamp=None, measurement=None):
        """Initiate a Calibration

        Args:
            name (str): The name of the ms_calibration
            technique (str): The technique of the ms_calibration
            tstamp (float): The time at which the ms_calibration took place or is valid
            measurement (Measurement): Optional. A measurement to calibrate by default.
        """
        super().__init__()
        self.name = name or f"{self.__class__.__name__}({measurement})"
        self.technique = technique
        self.tstamp = tstamp or (measurement.tstamp if measurement else None)
        self.measurement = measurement

    @classmethod
    def from_dict(cls, obj_as_dict):
        """Return an object of the Calibration class of the right technique

        Args:
              obj_as_dict (dict): The full serializaiton (rows from table and aux
                tables) of the measurement. obj_as_dict["technique"] specifies the
                technique class to use, from TECHNIQUE_CLASSES
        """
        # TODO: see if there isn't a way to put the import at the top of the module.
        #    see: https://github.com/ixdat/ixdat/pull/1#discussion_r546437410
        from .techniques import CALIBRATION_CLASSES

        if obj_as_dict["technique"] in CALIBRATION_CLASSES:
            calibration_class = CALIBRATION_CLASSES[obj_as_dict["technique"]]
        else:
            calibration_class = cls
        try:
            calibration = calibration_class(**obj_as_dict)
        except Exception:
            raise
        return calibration

    def export(self, path_to_file=None):
        """Export an ECMSCalibration as a json-formatted text file"""
        path_to_file = path_to_file or (self.name + ".ix")
        self_as_dict = self.as_dict()
        with open(path_to_file, "w") as f:
            json.dump(self_as_dict, f, indent=4)

    @classmethod
    def read(cls, path_to_file):
        """Read a Calibration from a json-formatted text file"""
        with open(path_to_file) as f:
            obj_as_dict = json.load(f)
        return cls.from_dict(obj_as_dict)

    def calibrate_series(self, key, measurement=None):
        """This should be overwritten in real ms_calibration classes.

        FIXME: Add more documentation about how to write this in inheriting classes.
        """
        raise NotImplementedError


def get_combined_technique(technique_1, technique_2):
    """Return the name of the technique resulting from adding two techniques"""
    # TODO: see if there isn't a way to put the import at the top of the module.
    #    see: https://github.com/ixdat/ixdat/pull/1#discussion_r546437410
    if technique_1 == technique_2:
        return technique_1

    # if we're a component technique of a hyphenated technique to that hyphenated
    # technique, the result is still the hyphenated technique. e.g. EC-MS + MS = EC-MS
    if "-" in technique_1 and technique_2 in technique_1.split("-"):
        return technique_1
    elif "-" in technique_2 and technique_1 in technique_2.split("-"):
        return technique_2

    # if we're adding two independent technique which are components of a hyphenated
    # technique, then we want that hyphenated technique. e.g. EC + MS = EC-MS
    from .techniques import TECHNIQUE_CLASSES

    for hyphenated in [
        technique_1 + "-" + technique_2,
        technique_2 + "-" + technique_1,
    ]:
        if hyphenated in TECHNIQUE_CLASSES:
            return hyphenated

    # if all else fails, we just join them with " and ". e.g. MS + XRD = MS and XRD
    return technique_1 + " and " + technique_2<|MERGE_RESOLUTION|>--- conflicted
+++ resolved
@@ -144,13 +144,10 @@
         # defining these methods here gets them the right docstrings :D
         self.plot_measurement = self.plotter.plot_measurement
         self.plot = self.plotter.plot_measurement
-<<<<<<< HEAD
         self.export = self.exporter.export
-=======
         # TODO: ... but we need to think a bit more about how to most elegantly and
         #    dynamically choose plotters (Nice idea from Anna:
         #    https://github.com/ixdat/ixdat/issues/32)
->>>>>>> 2db8d8fd
 
     @classmethod
     def from_dict(cls, obj_as_dict):
