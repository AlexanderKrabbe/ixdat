--- conflicted
+++ resolved
@@ -226,7 +226,6 @@
         except TypeError as e:
             raise TechniqueError(
                 "ixdat ran into an error while trying to set up an object of type "
-<<<<<<< HEAD
                 f"{technique_class}. This usually happens when ixdat wasn't able"
                 "to correctly determine the measurement technique. Consider"
                 "passing the `technique` argument into the read() function. \n"
@@ -236,17 +235,7 @@
                 f"{e}"
             )
             raise
-=======
-                f"{technique_class}. This usually happens when ixdat isn't able "
-                f"to correctly determine the measurement technique.\n"
-                f"The error:\n  {e}\n\n"  # two space are intended
-                "Consider passing the `technique` argument into the read() function.\n"
-                "The available techniques are:\n"
-                f"  {list(TECHNIQUE_CLASSES.keys())}"  # again intended
-            )  # adding `from None` here would avoid repeating the message in `e`...
-            # ...but it can be useful to have the full traceback!
-
->>>>>>> b7391afd
+
         return measurement
 
     @classmethod
